#plasma3DClass.py
#Description:   Enable perturbed or M3DC1 3D plasmas in HEAT
#Engineer:      A. Wingen
#Date:          20230227
import sys
import pandas as pd
import numpy as np
import scipy.interpolate as scinter
import scipy.integrate as integ
import os, glob
import shutil
import logging
import subprocess
import toolsClass
try:
    from subprocess import DEVNULL  # Python 3.
except ImportError:
    DEVNULL = open(os.devnull, 'wb')
    
tools = toolsClass.tools()
log = logging.getLogger(__name__)

#==========================================================================================================================
#   plasma3D class
#==========================================================================================================================
class plasma3D:
	"""
	This class gets the unshadowed points, writes a points file, launches laminar_mpi,
	reads the output file and uses the penetration depth to calculate a 3D heat flux
	Example call:
	   plasma3D = plasma3DClass.plasma3D(inputFile = 'HEATinput.csv')
	   plasma3D.updatePoints(R, phi, Z)
	   plasma3D.launchLaminar(4, 'testrun')
	"""

	def __init__(self):
		self.R = None		# in m
		self.phi = None		# right-handed angle in degrees
		self.Z = None		# in m
		self.psimin = None
		self.Lc = None		# in km
		self.useVertices = False
		
		# Boundary Box limits
		self.bbRmin = None	
		self.bbRmax = None
		self.bbZmin = None
		self.bbZmax = None
		
		# Default inputs
		self.plasma3Dmask = False
		self.NCPUs = 10
		self.loadHF = False
		self.loadBasePath = None
		
		
	def allowed_class_vars(self):
		"""
		These variables are read in from the input file. The call is in engine_class.loadInputs
		"""
		self.allowed_vars = ['plasma3Dmask','itt','response',
				'selectField','useIcoil','sigma','charge','Ekin','Lambda','Mass','loadHF',
				'loadBasePath','NCPUs']
	
	
	def setTypes(self):
		"""
		Set variable types for the stuff that isnt a string from the input file
		"""
		integers = ['itt','response','selectField','useIcoil','sigma','charge','Mass','NCPUs']
		floats = ['Ekin','Lambda']
		bools = ['plasma3Dmask','loadHF']
		setAllTypes(self, integers, floats, bools)     # this is not a typo, but the correct syntax for this call


	def setupNumberFormats(self, tsSigFigs=6, shotSigFigs=6):
		"""
		sets up pythonic string number formats for shot and timesteps
		"""
		self.tsFmt = "{:."+"{:d}".format(tsSigFigs)+"f}"
		self.shotFmt = "{:0"+"{:d}".format(shotSigFigs)+"d}"
		
		
	def initializePlasma3D(self, shot, time, gFile = None, inputDir = None):
		"""
		Set up basic input vars
		gfile should include the full path and file name
		inputFile is the main .csv file with input variables
		cwd is the HEAT data folder on the host machine for this shot and pfc, typically ~/HEAT/data/<machine>_<shot>_<tag>/<time>/<pfcName>
		inputDir is the folder in the docker container with input files, typically $HEAT_HOME/terminal/<machine>
		"""
		self.shot = tools.makeInt(shot)
		self.time = tools.makeInt(time)
		if inputDir is None: inputDir = os.getcwd()
		self.inputDir = inputDir
		if gFile is None: gFile = self.inputDir + '/g' + format(int(self.shot),'06d') + '.' + format(int(self.time),'05d')
		self.gFile = gFile		# this is not used for ep, but just as a string in the MAFOT control file
		self.readM3DC1supFile()


	def print_settings(self):
		"""
		Print all inputs
		"""
		print('#=============================================================')
		print('#                Equilibrium Variables')
		print('#=============================================================')
		print('shot = ' + str(self.shot))
		print('time = ' + str(self.time))
		print('gFile = ' + str(self.gFile))
		print('#=============================================================')
		print('#                3D Plasma Variables')
		print('#=============================================================')
		print('plasma3Dmask = ' + str(self.plasma3Dmask))
		print('itt = ' + str(self.itt))
		print('useIcoil = ' + str(self.useIcoil))
		print('sigma = ' + str(self.sigma))
		print('charge = ' + str(self.charge))
		print('Ekin = ' + str(self.Ekin))
		print('Lambda = ' + str(self.Lambda))
		print('Mass = ' + str(self.Mass))
		print('#=============================================================')
		print('#                Boundary Box Variables')
		print('#=============================================================')
		print('Rmin = ' + str(self.bbRmin))
		print('Rmax = ' + str(self.bbRmax))
		print('Zmin = ' + str(self.bbZmin))
		print('Zmax = ' + str(self.bbZmax))
		print('#=============================================================')
		print('#                M3D-C1 Variables')
		print('#=============================================================')
		print('response = ' + str(self.response))
		print('selectField = ' + str(self.selectField))
		for i in range(len(self.C1Files)):
			print('File ' + str(i+1) + ' = ' + self.C1Files[i])
			print('   Scale = ' + str(self.C1scales[i]))
			print('   Phase = ' + str(self.C1phases[i]))

		log.info('#=============================================================')
		log.info('#                Equilibrium Variables')
		log.info('#=============================================================')
		log.info('shot = ' + str(self.shot))
		log.info('time = ' + str(self.time))
		log.info('gFile = ' + str(self.gFile))
		log.info('#=============================================================')
		log.info('#                3D Plasma Variables')
		log.info('#=============================================================')
		log.info('plasma3Dmask = ' + str(self.plasma3Dmask))
		log.info('itt = ' + str(self.itt))
		log.info('useIcoil = ' + str(self.useIcoil))
		log.info('sigma = ' + str(self.sigma))
		log.info('charge = ' + str(self.charge))
		log.info('Ekin = ' + str(self.Ekin))
		log.info('Lambda = ' + str(self.Lambda))
		log.info('Mass = ' + str(self.Mass))
		log.info('#=============================================================')
		log.info('#                Boundary Box Variables')
		log.info('#=============================================================')
		log.info('Rmin = ' + str(self.bbRmin))
		log.info('Rmax = ' + str(self.bbRmax))
		log.info('Zmin = ' + str(self.bbZmin))
		log.info('Zmax = ' + str(self.bbZmax))
		log.info('#=============================================================')
		log.info('#                M3D-C1 Variables')
		log.info('#=============================================================')
		log.info('response = ' + str(self.response))
		log.info('selectField = ' + str(self.selectField))
		for i in range(len(self.C1Files)):
			log.info('File ' + str(i+1) + ' = ' + self.C1Files[i])
			log.info('   Scale = ' + str(self.C1scales[i]))
			log.info('   Phase = ' + str(self.C1phases[i]))


	def updatePFCdata(self, cwd):
		"""
		Update class variables that are specific for each PFC
		"""
		self.cwd = cwd
		print('Plasma3D current working directory set to = ' + str(self.cwd))
		log.info('Plasma3D current working directory set to = ' + str(self.cwd))


	def setBoundaryBox(self, MHD, CAD):
		self.bbRmin = np.min([CAD.Rmin, MHD.ep[0].g['wall'][:,0].min()])
		self.bbRmax = np.max([CAD.Rmax, MHD.ep[0].g['wall'][:,0].max()])
		self.bbZmin = np.min([CAD.Zmin, MHD.ep[0].g['wall'][:,1].min()])
		self.bbZmax = np.max([CAD.Zmax, MHD.ep[0].g['wall'][:,1].max()])


	def setM3DC1input(self, C1Files = ['./C1.h5'], scales = [1], phases = None):
		"""
		Set the M3D-C1 specific class variables
		"""
		self.C1Files = C1Files 
		self.C1scales = scales
		if phases is None: self.C1phases = np.zeros(len(C1Files))
		else: self.C1phases = phases
	
	
	def readM3DC1supFile(self):
		"""
		Read M3D-C1 supplemental input file, if it already exists
		"""
		C1Files = []
		scales = []
		phases = []

		if not os.path.isfile(self.inputDir + '/' + 'm3dc1sup.in'): 
			print('m3dc1sup.in file not found!')
			log.info('m3dc1sup.in file not found!')
			self.setM3DC1input()
			return
		
		with open(self.inputDir + '/' + 'm3dc1sup.in') as f:
			lines = f.readlines()
		
		for line in lines:
			line = line.strip()
			if len(line) < 1: continue
			if line[0] == '#': continue
			words = line.split()
			c1file = words[0]
			if ('./' in c1file): c1file = c1file.replace('./', self.inputDir + '/')
			C1Files.append(c1file)
			scales.append(tools.makeFloat(words[1]))
			if len(words) > 2: phases.append(tools.makeFloat(words[2]))
			else: phases.append(0)
		
		if len(C1Files) < 1: 
			print('Error reading m3dc1sup.in')
			log.info('Error reading m3dc1sup.in')
			self.setM3DC1input()
			return
		else:
			self.setM3DC1input(C1Files, scales, phases)
			print('M3D-C1: ' + self.inputDir + '/' + 'm3dc1sup.in read successfully')
			log.info('M3D-C1: ' + self.inputDir + '/' + 'm3dc1sup.in read successfully')
			return
		

	def updatePointsFromVertices(self, xvertices, yvertices, zvertices, centers):
		"""
		Converts xyz of vertices and centers into R,phi,Z, update class variables and write the points file
		"""
		self.useVertices = True
		N = len(centers[:,0])
		R,Z,phi = np.zeros((N,4)),np.zeros((N,4)),np.zeros((N,4))
		R[:,0],Z[:,0],phi[:,0] = tools.xyz2cyl(centers[:,0],centers[:,1],centers[:,2])
		R[:,1],Z[:,1],phi[:,1] = tools.xyz2cyl(xvertices[:,0],yvertices[:,0],zvertices[:,0])
		R[:,2],Z[:,2],phi[:,2] = tools.xyz2cyl(xvertices[:,1],yvertices[:,1],zvertices[:,1])
		R[:,3],Z[:,3],phi[:,3] = tools.xyz2cyl(xvertices[:,2],yvertices[:,2],zvertices[:,2])
		R,Z,phi = R.flatten(),Z.flatten(),phi.flatten()
		phi = np.degrees(phi)
		self.updatePoints(R, phi, Z)


	def updatePointsFromCenters(self, xyz):
		"""
		Converts xyz of centers into R,phi,Z, update class variables and write the points file
		"""
		if len(xyz.shape) > 1:
			R,Z,phi = tools.xyz2cyl(xyz[:,0],xyz[:,1],xyz[:,2])
		else:
			R,Z,phi = tools.xyz2cyl(xyz[0],xyz[1],xyz[2])

		phi = np.degrees(phi)
		self.updatePoints(R, phi, Z)
		
	
	def updatePoints(self, R, phi, Z):
		"""
		Get arrays of R,phi,Z, update class variables and write the points file
		"""
		self.R = R
		self.phi = phi 
		self.Z = Z
		self.writePoints()

	
	def writePoints(self, filename = 'points3DHF.dat'):
		"""
		Write the points file in CWD from the class variables
		"""
		R = self.R.flatten()
		phi = self.phi.flatten()
		Z = self.Z.flatten()
		N = len(R)
		
		with open(self.cwd + '/' + filename,'w') as f:
			f.write("# Number of points = " + str(N) + "\n")
			for i in range(N): 
				f.write(str(R[i]) + "\t" + str(phi[i]) + "\t" + str(Z[i]) + "\n")
				
				
	def launchLaminar(self, NCPUs = None, tag = None, MapDirection = 0):
		"""
		Write all input files and launch MAFOT
		Read the output file when finished
		"""
		if tag is None: tag = ''
		self.writeControlFile(MapDirection)
		self.writeM3DC1supFile()
		self.writeCoilsupFile()
		
		self.tag = tag
		print('Launching 3D plasma field line tracing on ' + str(self.NCPUs) + ' cores')
		log.info('Launching 3D plasma field line tracing ' + str(self.NCPUs) + ' cores')
		
		bbLimits = str(self.bbRmin) + ',' + str(self.bbRmax) + ',' + str(self.bbZmin) + ',' + str(self.bbZmax)
		args = ['mpirun','-n',str(self.NCPUs),'heatlaminar_mpi','-P','points3DHF.dat','-B',bbLimits,'_lamCTL.dat',tag]
		current_env = os.environ.copy()        #Copy the current environment (important when in appImage mode)
		subprocess.run(args, env=current_env, cwd=self.cwd, stderr=DEVNULL)
		#print('mpirun -n ' + str(self.NCPUs) + ' heatlaminar_mpi' + ' -P points3DHF.dat' + ' _lamCTL.dat' + ' ' + tag)
		
		#self.wait2finish(self.NCPUs, tag)
		self.readLaminar(tag)
		print('3D plasma field line tracing complete')
		log.info('3D plasma field line tracing complete')
		
	
	def readLaminar(self, tag = None, path = None):
		"""
		Read the MAFOT outputfile and set psimin and Lc class variables
		"""
		if tag is None: tag = ''    # this tag has len(tag) = 0
		if path is None: path = self.cwd
		
		file = path + '/' + 'lam_' + tag + '.dat'
		if os.path.isfile(file): 
			lamdata = np.genfromtxt(file,comments='#')
			if self.useVertices:
				Lc = lamdata[:,3]
				psimin = lamdata[:,4]
				N = int(len(Lc)/4)
				Lc = Lc.reshape(N,4)
				psimin = psimin.reshape(N,4)
				self.Lc = Lc.mean(1)
				self.psimin = psimin.mean(1)
			else:
				self.Lc = lamdata[:,3]
				self.psimin = lamdata[:,4]
		else:
			print('MAFOT output file: ' + file + ' not found!')
			log.info('MAFOT output file: ' + file + ' not found!')
		return


	def copyAndRead(self, path, tag = None):
		"""
		Copy all input files and MAFOT laminar data from path into self.cwd
		Read the output file when finished
		"""
		if tag is None: tag = ''    # this tag has len(tag) = 0
		
		#self.writeControlFile(MapDirection)
		src = path + '/' + '_lamCTL.dat'
		dst = self.cwd + '/' + '_lamCTL.dat'
		if os.path.isfile(src): 
			shutil.copy(src, dst)

		#self.writeM3DC1supFile()
		src = path + '/' + 'm3dc1sup.in'
		dst = self.cwd + '/' + 'm3dc1sup.in'
		if os.path.isfile(src): 
			shutil.copy(src, dst)

		#self.writeCoilsupFile()

		# normalization profile data
		for tag in ['LI','LO','UI','UO']:
			src = path + '/../' + 'lam_' + tag + '.dat'
			dst = self.cwd + '/../' + 'lam_' + tag + '.dat'
			if (not os.path.isfile(dst)) & os.path.isfile(src): 
				shutil.copy(src, dst)
		
		# main data
		src = path + '/' + 'lam_' + tag + '.dat'
		dst = self.cwd + '/' + 'lam_' + tag + '.dat'
		if os.path.isfile(src): 
			shutil.copy(src, dst)
		else:
			print('MAFOT output file: ' + src + ' not found!')
			log.info('MAFOT output file: ' + src + ' not found!')
		
		print('Copy and load 3D MAFOT Laminar data from file: ' + src)
		log.info('Copy and load 3D MAFOT Laminar data from file: ' + src)
		self.readLaminar(tag)
		return
		
		
	def checkValidOutput(self):
		""" 
		Check for invalid points in the laminar run: psimin > 2
		"""
		idx = np.where(self.psimin > 2.0)[0]
		invalid = np.zeros(len(self.psimin), dtype=bool)
		invalid[idx] = True
		print('Number of points for which Laminar run could not compute psimin:', np.sum(invalid))
		log.info('Number of points for which Laminar run could not compute psimin: ' + str(np.sum(invalid)))
		return invalid
			
			
	def cleanUp(self, tag = None):
		logs = self.cwd + '/' + 'log*'
		for f in glob.glob(logs): os.remove(f)


	def writeControlFile(self, MapDirection):
		"""
		Write MAFOT control file
		"""
		with open(self.cwd + '/' + '_lamCTL.dat', 'w') as f:
			f.write('# Parameterfile for HEAT Programs\n')
			f.write('# Shot: ' + format(int(self.shot),'06d') + '\tTime: ' + format(int(self.time),'04d') + 'ms\n')
			f.write('# Path: ' + self.gFile + '\n')
			f.write('NZ=\t10\n')
			f.write('itt=\t' + str(self.itt) + '\n')
			f.write('Rmin=\t1\n')
			f.write('Rmax=\t2\n')
			f.write('Zmin=\t-1\n')
			f.write('Zmax=\t1\n')
			f.write('NR=\t10\n')
			f.write('phistart(deg)=\t0\n')
			f.write('MapDirection=\t' + str(MapDirection) + '\n')
			f.write('PlasmaResponse(0=no,>1=yes)=\t' + str(self.response) + '\n')
			f.write('Field(-3=VMEC,-2=SIESTA,-1=gfile,M3DC1:0=Eq,1=I-coil,2=both)=\t' + str(self.selectField) + '\n')
			f.write('target(0=cp,1=inner,2=outer,3=shelf)=\t0\n')
			f.write('createPoints(0=setR,3=setpsi)=\t0\n')    # This must be entry index 12
			f.write('unused=\t0\n')
			f.write('unused=\t0\n')
			f.write('unused=\t0\n')
			f.write('ParticleDirection(1=co-pass,-1=ctr-pass,0=field-lines)=\t' + str(self.sigma) + '\n')   # This must be entry index 16
			f.write('PartileCharge(-1=electrons,>=1=ions)=\t' + str(self.charge) + '\n')
			f.write('Ekin[keV]=\t' + str(self.Ekin) + '\n')
			f.write('lambda=\t' + str(self.Lambda) + '\n')
			f.write('Mass=\t' + str(self.Mass) + '\n')    # This must be entry index 20
			f.write('unused=\t0\n')
			f.write('unused=\t0\n')
			f.write('dpinit=\t1.0\n')   # This must be entry index 23
			f.write('pi=\t3.141592653589793\n')
			f.write('2*pi=\t6.283185307179586\n')


	def writeM3DC1supFile(self):
		"""
		Write M3D-C1 supplemental input file
		Overwrites any existing one.
		"""
		with open(self.cwd + '/' + 'm3dc1sup.in', 'w') as f:
			for i in range(len(self.C1Files)):
				f.write(self.C1Files[i] + '\t' + str(self.C1scales[i]) + '\t' + str(self.C1phases[i]) + '\n')


	def writeCoilsupFile(self, machine = None):
		"""
		This would be machine specific and needs updating in the future
		"""
		# with open(self.cwd + '/' + 'heatsup.in', 'w') as f:
		#	pass

		return
		
	
	def wait2finish(self, NCPUs, tag):
		import time
		print ('Waiting for job to finish...', end='')
		time.sleep(5)	# wait 5 seconds
		while(self.isProcessRunning()):
			time.sleep(60)		# wait 1 minute; no CPU usage
		print('done')
			
		if not self.isComplete():
			print('MAFOT run ended prematurely. Attempt restart...')
			subprocess.call(['mpirun','-n',str(NCPUs),'heatlaminar_mpi','-P','points.dat','_lamCTL.dat',tag])
			self.wait2finish(NCPUs, tag)
		else: return
	
	
	def isComplete(self, logsPath = None):
		if logsPath is None: 
			logsPath = self.cwd
		if not logsPath[-1] == '/': logsPath += '/'

		allFiles = os.listdir(logsPath)
		fileList = [f for f in allFiles if '_Master.dat' in f]
		for file in fileList:
			lines = subprocess.check_output(['tail', file])
			lines = lines.decode('UTF-8').split('\n')
			for line in lines: 
				if 'Program terminates normally' in line: 
					return True
			else: 
				return False
	
	
	def isProcessRunning(self):
		import getpass
		user = getpass.getuser()
		lines = subprocess.check_output('ps aux | grep heatlaminar_mpi', shell = True)	# for some reason only works with shell = True
		lines = lines.decode('UTF-8').split('\n')
		for line in lines:
			if ('mpirun' in line) & (user in line):
				self.pid = int(line.strip().split()[1])
				return True
		self.pid = -1
		return False
		

#==========================================================================================================================
#   heatflux3D class
#==========================================================================================================================
class heatflux3D:
	"""
	This class gets the penetration depth and connection length of unshadowed points
	and calculates the parallel heat flux
	still needs normalization to power balance
	still needs incident angle
	Example call:
	"""

	def __init__(self):
		self.psimin = None
		self.Lc = None		# in km
		self.N = 1
		self.q = np.zeros(self.N)
		self.q0 = None
		self.ep = None	# equilParams_class instance for EFIT equilibrium
		self.HFS = None	# True: use high field side SOL, False: use low field side SOL
		
		#Default inputs
		self.NCPUs = 100
		self.teProfileData = None
		self.neProfileData = None
<<<<<<< HEAD
		
		
	def allowed_class_vars(self):
		"""
		These variables are read in from the input file. The call is in engine_class.loadInputs
		"""
=======
>>>>>>> f6b7d74b
		self.allowed_vars = ['Lcmin', 'lcfs', 'lqCN', 'S', 'P', 'radFrac', 'qBG', 
				'teProfileData', 'neProfileData', 'kappa', 'model','NCPUs']


	def setTypes(self):
		"""
		Set variable types for the stuff that isnt a string from the input file
		"""
		integers = ['NCPUs']
		floats = ['Lcmin', 'lcfs', 'lqCN', 'S', 'P', 'radFrac', 'qBG', 'kappa']
		bools = []
		setAllTypes(self, integers, floats, bools)
		
		# data is an array or list
		if self.teProfileData is not None:
			if '[' in self.teProfileData:
				from ast import literal_eval
				self.teProfileData = self.teProfileData.replace(' ',',')
				self.teProfileData = np.array(literal_eval(self.teProfileData))
		if self.neProfileData is not None:
			if '[' in self.neProfileData:
				from ast import literal_eval
				self.neProfileData = self.neProfileData.replace(' ',',')
				self.neProfileData = np.array(literal_eval(self.neProfileData))
		
<<<<<<< HEAD
		# check if data is just a float
		try: self.teProfileData = float(self.teProfileData)
		except: pass	# data is a file name and remains a string or None
		try: self.neProfileData = float(self.neProfileData)
		except: pass	# data is a file name and remains a string or None
			
		
	def setupNumberFormats(self, tsSigFigs=6, shotSigFigs=6):
		"""
		sets up pythonic string number formats for shot and timesteps
		"""
		self.tsFmt = "{:."+"{:d}".format(tsSigFigs)+"f}"
		self.shotFmt = "{:0"+"{:d}".format(shotSigFigs)+"d}"
		return

	
	def initializeHF3D(self, inputDir = None):
		"""
		Set up basic input vars
		"""		
		if inputDir is None: inputDir = os.getcwd()
		self.inputDir = inputDir
=======
		if inputDir is None: self.inputDir = os.getcwd()
		else: self.inputDir = inputDir
		if cwd is None: self.cwd = os.getcwd()
		else: self.cwd = cwd
		if inputFile is not None: self.read_input_file(inputFile)
		else: self.setHFctl()	# just defaults	
>>>>>>> f6b7d74b
		self.Psol = (1 - self.radFrac) * self.P
			
		T = self.teProfileData
		ne = self.neProfileData

		# set T profile
		if T is None: T = 2							# temperature at top of pedestal in keV
		if isinstance(T, str):						# file name for T profile data
			if ('./' in T) | ('/' not in T): path = self.inputDir + '/'
			else: path = ''
			if not os.path.isfile(path + T): 
				raise RuntimeError(path + T + ' file not found!')
			print('Loading T profile data from: ' + path + T)
			log.info('Loading T profile data from: ' + path + T)
			TData = np.loadtxt(path + T)
			psiT = TData[:,0]
			T = TData[:,1]
			self.fT = scinter.UnivariateSpline(psiT, T, s = 0, ext = 'const')
		elif isinstance(T, np.ndarray):				# array of T data assuming psi = [0, 1.1]
			psiT = np.linspace(0, 1.1, len(T))
			self.fT = scinter.UnivariateSpline(psiT, T, s = 0, ext = 'const')
		else:										# any other option
			try:
				T = float(T)						# temperature at top of pedestal in keV
				self.fT = lambda x: Tprofile(x, T)	# generic temperature profile
			except:
				raise RuntimeError('Invalid T profile data')

		# set density profile
		if ne is None: ne = 0.5							# electron density at top of pedestal in 1e-20/m^3
		if isinstance(ne, str):							# file name for density profile data
			if ('./' in ne) | ('/' not in ne): path = self.inputDir + '/'
			else: path = ''
			if not os.path.isfile(path + ne): 
				raise RuntimeError(path + ne + ' file not found!')
			print('Loading ne profile data from: ' + path + ne)
			log.info('Loading ne profile data from: ' + path + ne)
			neData = np.loadtxt(path + ne)
			nePsi = neData[:,0]
			ne = neData[:,1]
			self.fn = scinter.UnivariateSpline(nePsi, ne, s = 0, ext = 'const')
		elif isinstance(ne, np.ndarray):				# array of density data assuming psi = [0, 1.1]
			nePsi = np.linspace(0, 1.1, len(ne))
			self.fn = scinter.UnivariateSpline(nePsi, ne, s = 0, ext = 'const')
		else:											# any other option
			try:
				ne = float(ne)							# density at top of pedestal in 1e-20/m^3
				self.fn = lambda x: ne + x*0					# generic density profile
			except:
				raise RuntimeError('Invalid density profile data')


	def print_settings(self):
		"""
		Print all inputs
		"""
		print('#=============================================================')
		print('#                Optical HF Variables')
		print('#=============================================================')
		print('lqCN = ' + str(self.lqCN))
		print('S = ' + str(self.S))
		print('P = ' + str(self.P))
		print('radFrac = ' + str(self.radFrac))
		print('qBG = ' + str(self.qBG))
		print('kappa = ' + str(self.kappa))
		print('#=============================================================')
		print('#                3D Plasma Variables')
		print('#=============================================================')
		print('Lcmin = ' + str(self.Lcmin))
		print('lcfs = ' + str(self.lcfs))
		print('teProfileData = ' + str(self.teProfileData))
		print('neProfileData = ' + str(self.neProfileData))
		print('model = ' + str(self.model))

<<<<<<< HEAD
		log.info('#=============================================================')
		log.info('#                Optical HF Variables')
		log.info('#=============================================================')
		log.info('lqCN = ' + str(self.lqCN))
		log.info('S = ' + str(self.S))
		log.info('P = ' + str(self.P))
		log.info('radFrac = ' + str(self.radFrac))
		log.info('qBG = ' + str(self.qBG))
		log.info('kappa = ' + str(self.kappa))
		log.info('#=============================================================')
		log.info('#                3D Plasma Variables')
		log.info('#=============================================================')
		log.info('Lcmin = ' + str(self.Lcmin))
		log.info('lcfs = ' + str(self.lcfs))
		log.info('teProfileData = ' + str(self.teProfileData))
		log.info('neProfileData = ' + str(self.neProfileData))
		log.info('model = ' + str(self.model))
		
=======
	def setHFctl(self, Lcmin = 0.075, lcfs = 0.97, lqCN = 5, S = 2, P = 10, radFrac = 0.0, qBG = 0, kappa = 2000):
		"""
		Set the specific class variables
		"""
		self.Lcmin = tools.makeFloat(Lcmin) 		# minimum connection length in SOL to separateout the PFR, in km
		self.lcfs = tools.makeFloat(lcfs) 			# psi of the Last Closed Flux Surface inside the stochastic layer
		self.lqCN = tools.makeFloat(lqCN) 		    # heat flux layer width for Eich profile, in mm
		self.S = tools.makeFloat(S) 				# heat flux layer extension width in PFR, in mm
		self.P = tools.makeFloat(P) 				# total power into SOL, in MW
		self.radFrac = tools.makeFloat(radFrac)  	# fraction of radiated power
		self.qBG = tools.makeFloat(qBG) 			# background heat flux in MW/m^2
		self.kappa = tools.makeFloat(kappa) 		# electron heat conductivity in W/m/eV^3.5
		self.teProfileData = None
		self.neProfileData = None
		self.model = None
	
>>>>>>> f6b7d74b
	
	def updatePFCdata(self, ep, cwd):
		"""
		Update class variables that are specific for each PFC
		"""
		self.ep = ep	# equilParams_class instance for EFIT equilibrium
		self.cwd = cwd
		

<<<<<<< HEAD
=======
	def setTypes(self):
		"""
		Set variable types for the stuff that isnt a string from the input file
		"""
		integers = ['NCPUs']
		floats = ['Lcmin', 'lcfs', 'lqCN', 'S', 'P', 'radFrac', 'qBG', 'kappa']
		bools = []
		setAllTypes(self, integers, floats, bools)
		
		# data is an array or list
		if self.teProfileData is not None:
			if '[' in self.teProfileData:
				from ast import literal_eval
				self.teProfileData = self.teProfileData.replace(' ',',')
				self.teProfileData = np.array(literal_eval(self.teProfileData))
		if self.neProfileData is not None:
			if '[' in self.neProfileData:
				from ast import literal_eval
				self.neProfileData = self.neProfileData.replace(' ',',')
				self.neProfileData = np.array(literal_eval(self.neProfileData))
		
		# check if data is just a float
		try: self.teProfileData = float(self.teProfileData)
		except: pass	# data is a file name and remains a string or None
		try: self.neProfileData = float(self.neProfileData)
		except: pass	# data is a file name and remains a string or None
			
		
>>>>>>> f6b7d74b
	def updateLaminarData(self, psimin, Lc):
		"""
		updates member variables for psimin, connection length, 
		checks for invalid points and finds private flux region points
		"""
		self.psimin = psimin
		self.Lc = Lc
		self.N = len(self.psimin)
		self.q = np.zeros(self.N)
		self.good = self.isGoodPoint()
		self.pfr = self.isPFR()
		
		
	def isGoodPoint(self):
		"""
		Returns a boolean mask for points to use or not
		True: good point
		False: point failed during laminar run
		"""
		mask = np.ones(self.N, dtype = bool)
		fails = np.where(self.psimin == 10)
		mask[fails] = False
		return mask
		
		
	def isPFR(self):
		"""
		Returns a boolean mask for point in PFR or not
		True: point in PFR
		False: point in SOL or lobes
		"""
		mask = np.zeros(self.N, dtype = bool)
		pfr = np.where((self.psimin < 1) & (self.Lc < self.Lcmin))
		mask[pfr] = True
		return mask
		
	
	def heatflux(self, DivCode, powerFrac):
		"""
		computes self.q for the chosen model
		zeroes out invalid points
		updates self.q
		sets self.q0 this first time its called
		"""
		print('3D Heat flux model type: ' + self.model)
		log.info('3D Heat flux model type: ' + self.model)
		if self.model in ['Layer', 'layer', 'eich', 'Eich', 'heuristic']:
			if 'O' in DivCode: HFS = False		# an Outer divertor is on low-field-side
			elif 'I' in DivCode: HFS = True		# an Inner divertor is on High-Field-Side
			else: raise ValueError('PFC Divertor Code cannot be identified. Check your PFC input file')
			self.HFS = HFS	# True: use high field side SOL, False: use low field side SOL
			print('Layer width lq =', self.lqCN)
			print('PFR spread S =', self.S)
			print('LCFS at', self.lcfs)
			print('Is on HFS:', self.HFS)
			log.info('Layer width lq = ' + str(self.lqCN))
			log.info('PFR spread S = ' + str(self.S))
			log.info('LCFS at ' + str(self.lcfs))
			log.info('Is on HFS: ' + str(self.HFS))
			q = self.getq_layer()	# normalized to qmax = 1
			if self.q0 is None: self.q0 = self.scale_layer(self.lqCN, self.S, self.Psol*powerFrac, DivCode)
		elif self.model in ['conduct', 'conductive']:
			L = np.mean(self.Lc[self.psimin > self.lcfs])*1e3	# average connection length in open field line area in m
			ratio = self.lqCN/self.S
			print('Conduction length L =', format(L,'.3f'), 'm')
			print('Ratio of SOL/PFR spread:', format(ratio,'.1f'))
			print('LCFS at', self.lcfs)
			log.info('Conduction length L = ' + format(L,'.3f') + 'm')
			log.info('Ratio of SOL/PFR spread: ' + format(ratio,'.1f'))
			log.info('LCFS at ' + str(self.lcfs))
			q = self.getq_conduct(self.psimin, kappa = self.kappa, L = L, pfr = self.pfr, ratio = ratio)
			if self.q0 is None: self.q0 = self.scale_conduct(self.Psol*powerFrac, self.kappa, L, ratio)
		else:
			raise ValueError('No valid model selected')
		
		q *= self.q0
		print('Scaling Factor q0 =', self.q0)	
		print('Background qBG =', self.qBG)
		log.info('Scaling Factor q0 = ' + str(self.q0))
		log.info('Background qBG = ' + str(self.qBG))
		self.q[self.good] = q[self.good]
		self.q += self.qBG


	def getq_conduct(self, psi, kappa = 2000, T0 = 0, L = 1, limit = True, pfr = None, ratio = 3):
		"""
		Input:
		  kappa = electron heat conductivity in W/m/eV^3.5
		  T0 = electron temperature at sheath entrance near target in keV
		  L = conduction distance between target and LCFS in m
		  scale: estimate of SOL/PFR spreading, like lq/S for Eich profiles
		Output:
		  updates self.q		
		"""
		T = self.fT(psi)			# this is now temperature in keV
		
		if limit: 
			T[psi < self.lcfs] = self.fT(self.lcfs)
		if pfr is not None: T[pfr] = self.fT(1 + ratio*(1-psi[pfr]))	# treat T in PFR as if in SOL: map psi<1 to psi>1 with ratio * dpsi
		
		q = 2.0/7.0 * kappa/L * (T**3.5 - T0**3.5) * (1e+3)**3.5/1e+6   # in MW/m^2
		return q
		
		
	def scale_conduct(self, P, kappa, L, ratio, T0 = 0):
		"""
		Get scale factor q||0 (q0) for heat flux via power balance:
		(input MW = output MW)
		Ignores wall psi and just creates a profile at OMP
		Creates a dense (1000pts) grid at the midplane to get higher resolution
		integral.  Integrates q_hat with respect to psi.
		q||0 = P_div / ( 2*pi* integral(q_hat dPsi ))
		return q0		
		"""
		psiN = np.linspace(0.85, 1.2, 1000)	# this is normalized
		T = self.fT(psiN)			# this is now temperature in keV
		
		pfr = psiN < 1.0
		T[pfr] = self.fT(1.0 + ratio*(1.0-psiN[pfr]))	# treat T in PFR as if in SOL: map psi<1 to psi>1 with ratio * dpsi
		
		q_hat = 2.0/7.0 * kappa/L * (T**3.5 - T0**3.5) * (1e+3)**3.5/1e+6   # in MW/m^2
		
		psi = psiN * (self.ep.g['psiSep']-self.ep.g['psiAxis']) + self.ep.g['psiAxis']	# this is flux
		P0 = 2*np.pi * integ.simps(q_hat, psi)
		#account for nonphysical power
		if P0 < 0: P0 = -P0
		#Scale to input power
		q0 = P/P0
		return q0 #,q_hat,psiN


	def scale_conduct2(self, P, kappa, L, lq, S, ratio, T0 = 0, pfr = 1.0):
		"""
		"""		
		if pfr is None: pfr = self.lcfs
		runLaminar = True
		# Get a psi range that fully covers the profile for integration. Peak location does not matter, so use s0 from psi = 1.0
		Rlcfs = self.map_R_psi(self.lcfs)
		if self.HFS:
			Rmin = Rlcfs - 20.0*lq*(1e-3)		#in m
			if Rmin < min(self.ep.g['R']): Rmin = min(self.ep.g['R'])	#if Rmin outside EFIT grid, cap at minimum R of grid
			Rmax = Rlcfs + 20.0*S*(1e-3)		#in m
			if Rmax > self.ep.g['RmAxis']: Rmax = self.ep.g['RmAxis']	#if Rmax is outside the magnetic axis, psi would increase again, so cap at axis
		else:
			Rmin = Rlcfs - 20.0*S*(1e-3)		#in m
			if Rmin < self.ep.g['RmAxis']: Rmin = self.ep.g['RmAxis']	#if Rmin is inside the magnetic axis, psi would increase again, so cap at axis
			Rmax = Rlcfs + 20.0*lq*(1e-3)		#in m
			if Rmax > max(self.ep.g['R']): Rmax = max(self.ep.g['R'])	#if Rmax is outside EFIT grid, cap at maximum R of grid

		R = np.linspace(Rmin,Rmax,1000)
		Z = self.ep.g['ZmAxis']*np.ones(R.shape)
		
		# get q_hat from laminar		
		if self.HFS: tag = 'hfs_mp'
		else: tag = 'lfs_mp'
		file = self.cwd + '/../' + 'lam_' + tag + '.dat'
		if os.path.isfile(file): runLaminar = False

		if runLaminar:
			with open(self.cwd + '/' + 'points_' + tag + '.dat','w') as f:
				for i in range(len(R)):
					f.write(str(R[i]) + '\t' + str(0.0) + '\t' + str(Z[i]) + '\n')
					
			#nproc = 10
			args = ['mpirun','-n',str(self.NCPUs),'heatlaminar_mpi','-P','points_' + tag + '.dat','_lamCTL.dat',tag]
			current_env = os.environ.copy()        #Copy the current environment (important when in appImage mode)
			subprocess.run(args, env=current_env, cwd=self.cwd, stderr=DEVNULL)
			for f in glob.glob(self.cwd + '/' + 'log*'): os.remove(f)		#cleanup
			# move one folder down
			src = self.cwd + '/' + 'lam_' + tag + '.dat'
			dst = self.cwd + '/../' + 'lam_' + tag + '.dat'
			if os.path.isfile(src): 
				shutil.move(src, dst)
		
		if os.path.isfile(file): 
			lamdata = np.genfromtxt(file,comments='#')
			psimin = lamdata[:,4]
		else:
			print('File', file, 'not found') 
			log.info('File ' + file + ' not found') 

		idx = np.abs(psimin - pfr).argmin()
		mask = np.zeros(len(R), dtype = bool)
		if self.HFS: pfr = np.where(R > R[idx])[0]
		else: pfr = np.where(R < R[idx])[0]
		mask[pfr] = True
		
		T = self.fT(psimin)			# this is now temperature in keV		
		T[psimin < self.lcfs] = self.fT(self.lcfs)
		T[mask] = self.fT(1.0 + ratio*(1.0-psimin[mask]))	# treat T in PFR as if in SOL: map psi<1 to psi>1 with ratio * dpsi
		
		q_hat = 2.0/7.0 * kappa/L * (T**3.5 - T0**3.5) * (1e+3)**3.5/1e+6   # in MW/m^2
		
		#Menard's method
		psiN = self.ep.psiFunc.ev(R,Z)	# this is normalized
		psi = psiN * (self.ep.g['psiSep']-self.ep.g['psiAxis']) + self.ep.g['psiAxis']	# this is flux
		P0 = 2*np.pi * integ.simps(q_hat, psi)
		#account for nonphysical power
		if P0 < 0: P0 = -P0
		#Scale to input power
		q0 = P/P0
		return q0 #,q_hat,R,psiN,psi


	def getq_layer(self):
		"""
		Computes heat flux based on the flux layer profile with lobes
		updates self.q		
		"""
		q, q0 = self.set_layer(self.psimin, self.lqCN, self.S, lcfs = self.lcfs, lobes = True)
		if np.sum(self.pfr > 0): q[self.pfr],_ = self.set_layer(self.psimin[self.pfr], self.lqCN, self.S, q0 = q0)
		return q

	
	def set_layer(self, psi, lq, S, lcfs = 1.0, q0 = 1, lobes = False):
		"""
		psi is flat array of normalized flux
		lq is heat flux width at midplane in mm
		S is the private flux region spreading in mm
		returns flat array of heat flux based on Eich profile
		"""
		x = self.map_R_psi(psi)
		xsep = self.map_R_psi(1.0)

		# this only needs to resolve the peak well, no need to cover the entire profile, in case lq and S are large
		s0 = self.map_R_psi(lcfs)
		s = self.map_R_psi(np.linspace(lcfs-0.05,lcfs+0.1,10000))
			
		qref = eich_profile(s, lq, S, s0, q0 = 1, qBG = 0, fx = 1)
		idx = qref.argmax()
		smax = s[idx]
		qmax = qref[idx]
	
		if self.HFS:
			x *= -1
			s0 *= -1
			smax *= -1
			xsep *= -1
			x0 = smax
		else:
			x0 = s0 - (smax-s0)	# now the peak amplitude is at psi = lcfs; qlcfs = qmax too
					
		q = eich_profile(x, lq, S, x0, q0 = 1, qBG = 0, fx = 1)
		qsep = eich_profile(xsep, lq, S, x0, q0 = 1, qBG = 0, fx = 1)
		
		if lobes:
			q[psi < lcfs] = qmax
		
		return q*q0/qmax, qsep*q0/qmax


	def map_R_psi(self, psi, HFS = None):
		"""
		Map normalized poloidal flux psi to R at midplane (Z = 0)
		psi is flat array
		return R(psi)
		"""
		if HFS is None: HFS = self.HFS
		if HFS:
			R = np.linspace(self.ep.g['RmAxis'], self.ep.g['R1'], 100)
		else:
			R = np.linspace(self.ep.g['RmAxis'], self.ep.g['R1'] + self.ep.g['Xdim'], 100)
			
		Z = self.ep.g['ZmAxis']*np.ones(len(R))
		p = self.ep.psiFunc.ev(R,Z)
		
		f = scinter.UnivariateSpline(p, R, s = 0, ext = 'const')	# psi outside of spline domain return the boundary value
		return f(psi)


	def scale_layer(self, lq, S, P, DivCode, verfyScaling = True):
		"""
		scales HF using a part of the limiter outline in the g-file 
		q-profile is obtained using laminar and apply the heat flux layer to psimin
		Get scale factor q||0 (q0) for heat flux via power balance:
		(input MW = output MW)
		Finds strike point on surface and sets a dense grid around it
		Integrates q_perp along surface and assumes axisymmetry.
		q||0 = P_div / ( 2*pi integral(R(s) * q_perp * ds))
		return q0
		"""
		# Parameter
		srange = 0.3
		ds = 0.0001
		Nphi = 36
		
		# strike lines
		d = self.ep.strikeLines()
		if d is None: 		
			# this means inner wall limited
			s0 = 0	# inner wall at Z = Zaxis 						!!!!!!! this needs to be computed properly !!!!!!!!!
			swall = np.arange(s0-srange, s0+srange, ds)
		else:				
			# find strike point for DivCode (this is to double check and prevent missmatches)
			if 'Rin2' in d: N = 4
			else: N = 2
			Rstr = np.zeros(N)
			Zstr = np.zeros(N)
			Sstr = np.zeros(N)
			keys = ['in','out','in2','out2']
			for i in range(N):
				Rstr[i] = d['R' + keys[i]]
				Zstr[i] = d['Z' + keys[i]]
				Sstr[i] = d['swall' + keys[i]]
		
			if 'L' in DivCode:					# Lower divertor, always 2 strike points
				Rtmp = Rstr[Zstr < 0]
				Ztmp = Zstr[Zstr < 0]
				Stmp = Sstr[Zstr < 0]
			elif 'U' in DivCode:				# Upper divertor
				Rtmp = Rstr[Zstr > 0]
				Ztmp = Zstr[Zstr > 0]
				Stmp = Sstr[Zstr > 0]
		
			if len(Rtmp) < 2: 
				raise RuntimeError('No strike points found for divertor ' + DivCode)
	
			# s0 is the strike point and s1 is the "other" strike point we don't want
			if 'I' in DivCode:
				if Rtmp[0] < Rtmp[1]: s0,s1 = Stmp[0],Stmp[1]
				else: s0,s1 = Stmp[1],Stmp[0]
			elif 'O' in DivCode:
				if Rtmp[0] < Rtmp[1]: s0,s1 = Stmp[1],Stmp[0]
				else: s0,s1 = Stmp[0],Stmp[1]

			# set swall range
			if s0 < s1:		# swall goes ccw for inner and cw for outer
				dpfr = s1 - s0
				swall = np.arange(s0 - srange, s0 + 0.4*dpfr, ds)
			else:
				dpfr = s0 - s1
				swall = np.arange(s0 - 0.4*dpfr, s0 + srange, ds)

		# get R,Z and write points file
		R,Z,nR,nZ = self.ep.all_points_along_wall(swall, get_normal = True)

		# Use MAFOT to get psimin
		runLaminar = True
		tag = DivCode
		file = self.cwd + '/../' + 'lam_' + tag + '.dat'
		if os.path.isfile(file): runLaminar = False		# MAFOT data already available

		if runLaminar:
			# write points file
			with open(self.cwd + '/' + 'points_' + tag + '.dat','w') as f:
				for j in range(Nphi):
					phi = j*(360.0/Nphi)
					for i in range(len(R)):
						f.write(str(R[i]) + '\t' + str(phi) + '\t' + str(Z[i]) + '\n')
			
			# set bounding box
			bbRmin = min([R.min()-0.1, self.ep.g['wall'][:,0].min()-0.1])
			bbRmax = max([R.max()+0.1, self.ep.g['wall'][:,0].max()+0.1])
			bbZmin = min([Z.min()-0.1, self.ep.g['wall'][:,1].min()-0.1])
			bbZmax = max([Z.max()+0.1, self.ep.g['wall'][:,1].max()+0.1])
			bbLimits = str(bbRmin) + ',' + str(bbRmax) + ',' + str(bbZmin) + ',' + str(bbZmax)
			
			# call MAFOT
			args = ['mpirun','-n',str(self.NCPUs),'heatlaminar_mpi','-P','points_' + tag + '.dat','-B',bbLimits,'_lamCTL.dat',tag]
			current_env = os.environ.copy()        #Copy the current environment (important when in appImage mode)
			subprocess.run(args, env=current_env, cwd=self.cwd, stderr=DEVNULL)
			for f in glob.glob(self.cwd + '/' + 'log*'): os.remove(f)		#cleanup
			
			# move one folder down
			src = self.cwd + '/' + 'lam_' + tag + '.dat'
			dst = self.cwd + '/../' + 'lam_' + tag + '.dat'
			if os.path.isfile(src): 
				shutil.move(src, dst)
		
		# Read MAFOT data
		if os.path.isfile(file): 
			lamdata = np.genfromtxt(file,comments='#')
			Lc = lamdata[:,3]
			psimin = lamdata[:,4]
			#BR = lamdata[:,6]
			#BZ = lamdata[:,7]
			#Bt = lamdata[:,8]
		else:
			print('File', file, 'not found') 
			log.info('File ' + file + ' not found') 

		# Find PFR
		mask = np.zeros(len(psimin), dtype = bool)
		pfr = np.where((psimin < 1) & (Lc < self.Lcmin))
		mask[pfr] = True

		# get parallel heat flux
		qpar, q0tmp = self.set_layer(psimin, lq, S, lcfs = self.lcfs, lobes = True)
		if np.sum(mask > 0): qpar[mask],_ = self.set_layer(psimin[mask], lq, S, q0 = q0tmp)
		qpar = qpar.reshape(Nphi,len(R))

		# filter for outliers
		threshold = qpar.max(1).mean() + qpar.max(1).std()	# get max at each angle. outliers are > than average maximum + one standard deviation of all maxima
		idx = np.where(qpar > threshold)

		if verfyScaling:
			with open(self.cwd + '/../' + 'qpar_' + tag + '.dat','w') as f:
				f.write('# Parallel heat flux along g-file limiter for this divertor at multiple toroidal angles\n')
				f.write('# The field line tracing is in file: ' + file + '\n')			
				f.write('# Nphi = ' + str(Nphi) + '\n')
				f.write('# lq = ' + str(lq) + '\n')
				f.write('# S = ' + str(S) + '\n')
				f.write('# lcfs = ' + str(self.lcfs) + '\n')
				f.write('# Lcmin = ' + str(self.Lcmin) + '\n')
				f.write('# Number of outliers = ' + str(len(idx[0])) + '\n')
				f.write('# Filter threshold = ' + str(threshold) + '  Use: idx = np.where(qpar > threshold)' + '\n')
				if len(idx[0]) > 0: f.write('# Average outlier value = ' + str(qpar[idx].mean()) + '\n')
				else: f.write('# Average outlier value = None\n')
				f.write('# Each column of qpar is at another angle with phi[i] = i * 2pi/Nphi\n')
				f.write('#\n')
				f.write('# R[m]  Z[m]  swall[m]  qpar[phi,swall]\n')
				f.write('#\n')
				for i in range(len(R)):
					f.write(str(R[i]) + '\t' + str(Z[i]) + '\t' + str(swall[i]))
					for j in range(Nphi):
						f.write('\t' + str(qpar[j,i]))
					f.write('\n')

		if len(idx[0]) > 0:
			print('Filtering outliers: number = ' + str(len(idx[0])) + ', threshold = ' + str(threshold) + ', <outlier value> = ' + str(qpar[idx].mean()))
			log.info('Filtering outliers: number = ' + str(len(idx[0])) + ', threshold = ' + str(threshold) + ', <outlier value> = ' + str(qpar[idx].mean()))
			qpar[idx] = 0
		else:
			print('Filtering outliers: None found')
			log.info('Filtering outliers: None found')
			
		# average over the toroidal angles
		qparm = qpar.mean(0)

		# get incident angle
		BR = self.ep.BRFunc.ev(R,Z)
		Bt = self.ep.BtFunc.ev(R,Z)
		BZ = self.ep.BZFunc.ev(R,Z)
		
		#BR = BR.reshape(Nphi,len(R)); BR = BR.mean(0)
		#BZ = BZ.reshape(Nphi,len(R)); BZ = BZ.mean(0)
		#Bt = Bt.reshape(Nphi,len(R)); Bt = Bt.mean(0)

		B = np.sqrt(BR**2 + Bt**2 + BZ**2)
		nB = np.abs(nR*BR + nZ*BZ)/B
		
		# perpendicular heat flux
		q = qparm*nB
		
		# Integrate along line and along toroidal angle (axisymm) to get total power
		P0 = 2*np.pi * integ.simps(R*q, swall)
		#account for nonphysical power
		if P0 < 0: P0 = -P0
		#Scale to input power
		q0 = P/P0
		return q0	#, q,mask,nB,qpar


	def scale_layer_circle(self, lq, S, P, DivCode):
		"""
		DEPRECATED
		This gives inconsistent results depending on where surface is placed
		scales HF using a circular surface 5cm below/above lower/upper x-point 
		q-profile is obtained using laminar and apply the heat flux layer to psimin
		Get scale factor q||0 (q0) for heat flux via power balance:
		(input MW = output MW)
		Finds strike point on circular poloidal line (radius r from magnetic axis) and sets a dense grid around it
		Integrates q_perp along line and assumes axisymmetry.
		q||0 = P_div / ( 2*pi*r integral(R(theta) * q_perp * dtheta))
		return q0
		"""
		# Define circular line
		from scipy.optimize import bisect
		
		if 'L' in DivCode:					# Lower divertor
			idx_Xpt = self.ep.g['lcfs'][:,1].argmin()
		elif 'U' in DivCode:				# Upper divertor
			idx_Xpt = self.ep.g['lcfs'][:,1].argmax()
			
		Rxpt = self.ep.g['lcfs'][idx_Xpt,0]
		Zxpt = self.ep.g['lcfs'][idx_Xpt,1]
		thetaxpt = self.ep.__get_theta__(Rxpt, Zxpt)
		radius = 0.05 + np.sqrt((Rxpt - self.ep.g['RmAxis'])**2 + (Zxpt - self.ep.g['ZmAxis'])**2)
		dth = 1e-4/radius
	
		f = lambda x: np.float64(self.ep.psiFunc.ev(radius*np.cos(x) + self.ep.g['RmAxis'],radius*np.sin(x) + self.ep.g['ZmAxis'])) - 1
			
		if 'L' in DivCode:
			if 'I' in DivCode:
				x0 = bisect(f,np.pi,thetaxpt)
				theta = np.arange(x0 - 0.2/radius, thetaxpt, dth)	# about 20 cm away from strike point to center of pfr
			elif 'O' in DivCode:
				x0 = bisect(f,thetaxpt,2*np.pi)
				theta = np.arange(thetaxpt, x0 + 0.2/radius, dth)
		elif 'U' in DivCode:
			if 'I' in DivCode:
				x0 = bisect(f,thetaxpt,np.pi)
				theta = np.arange(thetaxpt, x0 + 0.2/radius, dth)
			elif 'O' in DivCode:
				x0 = bisect(f,0,thetaxpt)
				theta = np.arange(x0 - 0.2/radius, thetaxpt, dth)

		R = radius*np.cos(theta) + self.ep.g['RmAxis']
		Z = radius*np.sin(theta) + self.ep.g['ZmAxis']
		
		# Use MAFOT to get psimin
		runLaminar = True
		tag = DivCode
		file = self.cwd + '/../' + 'lam_' + tag + '.dat'
		if os.path.isfile(file): runLaminar = False		# MAFOT data already available

		if runLaminar:
			# write points file
			with open(self.cwd + '/' + 'points_' + tag + '.dat','w') as f:
				for j in range(5):
					phi = j*(360/5.0)
					for i in range(len(R)):
						f.write(str(R[i]) + '\t' + str(phi) + '\t' + str(Z[i]) + '\n')
			
			# set bounding box
			bbRmin = min([R.min()-0.1, self.ep.g['wall'][:,0].min()-0.1])
			bbRmax = max([R.max()+0.1, self.ep.g['wall'][:,0].max()+0.1])
			bbZmin = min([Z.min()-0.1, self.ep.g['wall'][:,1].min()-0.1])
			bbZmax = max([Z.max()+0.1, self.ep.g['wall'][:,1].max()+0.1])
			bbLimits = str(bbRmin) + ',' + str(bbRmax) + ',' + str(bbZmin) + ',' + str(bbZmax)
			
			# call MAFOT
			args = ['mpirun','-n',str(self.NCPUs),'heatlaminar_mpi','-P','points_' + tag + '.dat','-B',bbLimits,'_lamCTL.dat',tag]
			current_env = os.environ.copy()        #Copy the current environment (important when in appImage mode)
			subprocess.run(args, env=current_env, cwd=self.cwd, stderr=DEVNULL)
			for f in glob.glob(self.cwd + '/' + 'log*'): os.remove(f)		#cleanup
			
			# move one folder down
			src = self.cwd + '/' + 'lam_' + tag + '.dat'
			dst = self.cwd + '/../' + 'lam_' + tag + '.dat'
			if os.path.isfile(src): 
				shutil.move(src, dst)
		
		# Read MAFOT data
		if os.path.isfile(file): 
			lamdata = np.genfromtxt(file,comments='#')
			Lc = lamdata[:,3]
			psimin = lamdata[:,4]
		else:
			print('File', file, 'not found') 
			log.info('File ' + file + ' not found') 

		# Find PFR
		mask = np.zeros(len(psimin), dtype = bool)
		pfr = np.where((psimin < 1) & (Lc < self.Lcmin))
		mask[pfr] = True

		# get parallel heat flux
		qpar, q0tmp = self.set_layer(psimin, lq, S, lcfs = self.lcfs, lobes = True)
		if np.sum(mask > 0): qpar[mask],_ = self.set_layer(psimin[mask], lq, S, q0 = q0tmp)

		# average over the toroidal angles
		qpar = qpar.reshape(5,len(R))
		qpar = qpar.mean(0)
		
		# get incident angle
		BR = self.ep.BRFunc.ev(R,Z)
		Bt = self.ep.BtFunc.ev(R,Z)
		BZ = self.ep.BZFunc.ev(R,Z)
		B = np.sqrt(BR**2 + Bt**2 + BZ**2)
		
		nR = self.ep.g['RmAxis'] - R
		nZ = self.ep.g['ZmAxis'] - Z
		norm = np.sqrt(nR**2 + nZ**2)
		nR = nR/norm
		nZ = nZ/norm
		
		nB = np.abs(nR*BR + nZ*BZ)/B
		
		# perpendicular heat flux
		q = qpar*nB
		
		# Integrate along line and along toroidal angle (axisymm) to get total power
		P0 = 2*np.pi * integ.simps(radius*R*q, theta)
		#account for nonphysical power
		if P0 < 0: P0 = -P0
		#Scale to input power
		q0 = P/P0
		return q0	#, q,mask,nB,qpar


	def scale_layer_mpVar(self, lq, S, P):
		"""
		DEPRECATED
		scales HF using a R-profile along the midplane at phi = 0
		q-profile is obtained using laminar and apply the heat flux layer to psimin
		Get scale factor q||0 (q0) for heat flux via power balance:
		(input MW = output MW)
		Creates a dense (1000pts) R-grid at the midplane (Z = Zaxis) to get higher resolution
		integral.  Integrates q_hat with respect to psi.
		q||0 = P_div / ( 2*pi* integral(q_hat dPsi ))
		return q0
		"""		
		# Parameter
		dR = 0.0001		#(20*lq + 20*S)*(1e-6)		# 1000 points over the range of Rlcfs-20*lq <-> Rlcfs+20*S
		Nphi = 5

		# Get a psi range that fully covers the profile for integration. Peak location does not matter, so use s0 from psi = 1.0
		Rlcfs = self.map_R_psi(self.lcfs)
		if self.HFS:
			Rmin = min(self.ep.g['R']) + 0.01
			#Rmin = Rlcfs - 20.0*lq*(1e-3)		#in m
			#if Rmin < min(self.ep.g['R']): Rmin = min(self.ep.g['R'])	#if Rmin outside EFIT grid, cap at minimum R of grid
			Rmax = Rlcfs + 20.0*S*(1e-3)		#in m
			if Rmax > self.ep.g['RmAxis']: Rmax = self.ep.g['RmAxis']	#if Rmax is outside the magnetic axis, psi would increase again, so cap at axis
		else:
			Rmin = Rlcfs - 20.0*S*(1e-3)		#in m
			if Rmin < self.ep.g['RmAxis']: Rmin = self.ep.g['RmAxis']	#if Rmin is inside the magnetic axis, psi would increase again, so cap at axis
			#Rmax = Rlcfs + 20.0*lq*(1e-3)		#in m
			#if Rmax > max(self.ep.g['R']): Rmax = max(self.ep.g['R'])	#if Rmax is outside EFIT grid, cap at maximum R of grid
			Rmax = max(self.ep.g['R']) - 0.01

		R = np.arange(Rmin,Rmax,dR)
		Z = self.ep.g['ZmAxis']*np.ones(R.shape)
		
		# get q_hat from laminar		
		runLaminar = True
		if self.HFS: tag = 'hfs_mp'
		else: tag = 'lfs_mp'
		file = self.cwd + '/../' + 'lam_' + tag + '.dat'
		if os.path.isfile(file): runLaminar = False

		if runLaminar:
			with open(self.cwd + '/' + 'points_' + tag + '.dat','w') as f:
				for j in range(Nphi):
					phi = j*(360.0/Nphi)
					for i in range(len(R)):
						f.write(str(R[i]) + '\t' + str(phi) + '\t' + str(Z[i]) + '\n')
			
			#nproc = 10
			args = ['mpirun','-n',str(self.NCPUs),'heatlaminar_mpi','-P','points_' + tag + '.dat','_lamCTL.dat',tag]
			current_env = os.environ.copy()        #Copy the current environment (important when in appImage mode)
			subprocess.run(args, env=current_env, cwd=self.cwd, stderr=DEVNULL)
			for f in glob.glob(self.cwd + '/' + 'log*'): os.remove(f)		#cleanup
			# move one folder down
			src = self.cwd + '/' + 'lam_' + tag + '.dat'
			dst = self.cwd + '/../' + 'lam_' + tag + '.dat'
			if os.path.isfile(src): 
				shutil.move(src, dst)
		
		if os.path.isfile(file): 
			lamdata = np.genfromtxt(file,comments='#')
			psimin = lamdata[:,4]
		else:
			print('File', file, 'not found') 
			log.info('File ' + file + ' not found') 

		
		qpar,_ = self.set_layer(psimin, lq, S, lcfs = self.lcfs)

		# average over the toroidal angles
		qpar = qpar.reshape(Nphi,len(R))
		qpar = qpar.mean(0)
		
		#Menard's method
		psiN = self.ep.psiFunc.ev(R,Z)	# this is normalized
		psi = psiN * (self.ep.g['psiSep']-self.ep.g['psiAxis']) + self.ep.g['psiAxis']	# this is flux
		P0 = 2*np.pi * integ.simps(qpar, psi)
		#account for nonphysical power
		if P0 < 0: P0 = -P0
		#Scale to input power
		q0 = P/P0
		return q0	#, q_hat,R,psiN,psi

	
	def scale_layer_mp(self, lq, S, P, pfr = 1.0):
		"""
		DEPRECATED
		scales HF using a R-profile along the midplane at phi = 0
		q-profile is obtained using laminar and apply the heat flux layer to psimin
		Get scale factor q||0 (q0) for heat flux via power balance:
		(input MW = output MW)
		Creates a dense (1000pts) R-grid at the midplane (Z = Zaxis) to get higher resolution
		integral.  Integrates q_hat with respect to psi.
		q||0 = P_div / ( 2*pi* integral(q_hat dPsi ))
		return q0
		"""		
		if pfr is None: pfr = self.lcfs
		runLaminar = True
		# Get a psi range that fully covers the profile for integration. Peak location does not matter, so use s0 from psi = 1.0
		Rlcfs = self.map_R_psi(self.lcfs)
		dR = 0.0001		#(20*lq + 20*S)*(1e-6)		# 1000 points over the range of Rlcfs-20*lq <-> Rlcfs+20*S
		if self.HFS:
			Rmin = min(self.ep.g['R']) + 0.01
			#Rmin = Rlcfs - 20.0*lq*(1e-3)		#in m
			#if Rmin < min(self.ep.g['R']): Rmin = min(self.ep.g['R'])	#if Rmin outside EFIT grid, cap at minimum R of grid
			Rmax = Rlcfs + 20.0*S*(1e-3)		#in m
			if Rmax > self.ep.g['RmAxis']: Rmax = self.ep.g['RmAxis']	#if Rmax is outside the magnetic axis, psi would increase again, so cap at axis
		else:
			Rmin = Rlcfs - 20.0*S*(1e-3)		#in m
			if Rmin < self.ep.g['RmAxis']: Rmin = self.ep.g['RmAxis']	#if Rmin is inside the magnetic axis, psi would increase again, so cap at axis
			#Rmax = Rlcfs + 20.0*lq*(1e-3)		#in m
			#if Rmax > max(self.ep.g['R']): Rmax = max(self.ep.g['R'])	#if Rmax is outside EFIT grid, cap at maximum R of grid
			Rmax = max(self.ep.g['R']) - 0.01

		R = np.arange(Rmin,Rmax,dR)
		Z = self.ep.g['ZmAxis']*np.ones(R.shape)
		
		# get q_hat from laminar		
		if self.HFS: tag = 'hfs_mp'
		else: tag = 'lfs_mp'
		file = self.cwd + '/../' + 'lam_' + tag + '.dat'
		if os.path.isfile(file): runLaminar = False

		if runLaminar:
			with open(self.cwd + '/' + 'points_' + tag + '.dat','w') as f:
				for i in range(len(R)):
					f.write(str(R[i]) + '\t' + str(0.0) + '\t' + str(Z[i]) + '\n')
			
			#nproc = 10
			args = ['mpirun','-n',str(self.NCPUs),'heatlaminar_mpi','-P','points_' + tag + '.dat','_lamCTL.dat',tag]
			current_env = os.environ.copy()        #Copy the current environment (important when in appImage mode)
			subprocess.run(args, env=current_env, cwd=self.cwd, stderr=DEVNULL)
			for f in glob.glob(self.cwd + '/' + 'log*'): os.remove(f)		#cleanup
			# move one folder down
			src = self.cwd + '/' + 'lam_' + tag + '.dat'
			dst = self.cwd + '/../' + 'lam_' + tag + '.dat'
			if os.path.isfile(src): 
				shutil.move(src, dst)
		
		if os.path.isfile(file): 
			lamdata = np.genfromtxt(file,comments='#')
			psimin = lamdata[:,4]
		else:
			print('File', file, 'not found') 
			log.info('File ' + file + ' not found') 

		idx = np.abs(psimin - pfr).argmin()
		mask = np.zeros(len(R), dtype = bool)
		if self.HFS: pfr = np.where(R > R[idx])[0]
		else: pfr = np.where(R < R[idx])[0]
		mask[pfr] = True
		
		q_hat, q0tmp = self.set_layer(psimin, lq, S, lcfs = self.lcfs, lobes = True)
		if np.sum(mask > 0): q_hat[mask],_ = self.set_layer(psimin[mask], lq, S, q0 = q0tmp)
		
		#Menard's method
		psiN = self.ep.psiFunc.ev(R,Z)	# this is normalized
		psi = psiN * (self.ep.g['psiSep']-self.ep.g['psiAxis']) + self.ep.g['psiAxis']	# this is flux
		P0 = 2*np.pi * integ.simps(q_hat, psi)
		#account for nonphysical power
		if P0 < 0: P0 = -P0
		#Scale to input power
		q0 = P/P0
		return q0	#, q_hat,R,psiN,psi


	def fluxConversion(self, R):
		"""
		Returns the transformation factor xfm between the midplane distance s and the divertor flux psi.
		This also accounts for the flux expansion.
		"""
		if isinstance(R, np.ndarray): Z = self.ep.g['ZmAxis']*np.ones(R.shape)
		else: Z = self.ep.g['ZmAxis']
		Bp = self.ep.BpFunc.ev(R,Z)
		deltaPsi = np.abs(self.ep.g['psiSep'] - self.ep.g['psiAxis'])
		gradPsi = Bp*R
		xfm = gradPsi / deltaPsi
		return xfm
		
	
	def scale_layer2D(self, lq, S, P, HFS = False):
		"""
		DEPRECATED
		scales HF using a 2D profile, as if lcfs = 1.0
		Get scale factor q||0 (q0) for heat flux via power balance:
		(input MW = output MW)
		Ignores wall psi and just creates a profile at OMP
		Creates a dense (1000pts) grid at the midplane to get higher resolution
		integral.  Integrates q_hat with respect to psi.
		q||0 = P_div / ( 2*pi* integral(q_hat dPsi ))
		return q0
		"""		
		# Get a psi range that fully covers the profile for integration. Peak location does not matter, so use s0 from psi = 1.0
		if HFS:
			Rsep = self.ep.g['lcfs'][:,0].min()
			Rmin = Rsep - 20.0*lq*(1e-3)		#in m
			if Rmin < min(self.ep.g['R']): Rmin = min(self.ep.g['R'])	#if Rmin outside EFIT grid, cap at minimum R of grid
			Rmax = Rsep + 20.0*S*(1e-3)		#in m
			if Rmax > self.ep.g['RmAxis']: Rmax = self.ep.g['RmAxis']	#if Rmax is outside the magnetic axis, psi would increase again, so cap at axis
		else:
			Rsep = self.ep.g['lcfs'][:,0].max()
			Rmin = Rsep - 20.0*S*(1e-3)		#in m
			if Rmin < self.ep.g['RmAxis']: Rmin = self.ep.g['RmAxis']	#if Rmin is inside the magnetic axis, psi would increase again, so cap at axis
			Rmax = Rsep + 20.0*lq*(1e-3)		#in m
			if Rmax > max(self.ep.g['R']): Rmax = max(self.ep.g['R'])	#if Rmax is outside EFIT grid, cap at maximum R of grid

		R = np.linspace(Rmin,Rmax,1000)
		Z = self.ep.g['ZmAxis']*np.ones(R.shape)
		psiN = self.ep.psiFunc.ev(R,Z)	# this is normalized
		
		xfm = self.fluxConversion(R)
		q_hat = eich_profile(psiN, lq, S, 1.0, q0 = 1, qBG = 0, fx = xfm)	# becomes profile of psi by using xfm factor
		
		#Menard's method
		psi = psiN * (self.ep.g['psiSep']-self.ep.g['psiAxis']) + self.ep.g['psiAxis']	# this is flux
		P0 = 2*np.pi * integ.simps(q_hat, psi)
		#account for nonphysical power
		if P0 < 0: P0 = -P0
		#Scale to input power
		q0 = P/P0
		return q0


#==========================================================================================================================
#   general functions
#==========================================================================================================================

def Tprofile(psi, Tped, deriv = False):
	"""
	A default T profile, used only if no T profile data is provided
	Input:
	  psi = normalized poloidal flux
	  Tped = temperature at top of pedestal in keV
	  deriv = bool, return derivative of profile, default is false
	Return:
	  T (,dT) = T(psi) profile (, derivative of profile)
	"""
	xs = 0.975		# Symmetry point in Pedestal
	dw = 0.04		# half of Pedestal width

	f = lambda x: 0.5*np.tanh(2*(xs - x)/dw) + 2*np.exp(-x*2)
	T0 = Tped/(f(xs-dw) - f(1.2))
	T = T0*(f(psi) - f(1.2))
	if deriv:
		dT = -T0/dw*(1 - np.tanh(2*(xs - psi)/dw)**2) - T0*4*np.exp(-psi*2)
		return T, dT
	else: return T


def setAllTypes(obj, integers, floats, bools):
	"""
	Set data types for variales in obj
	"""
	for var in integers:
		if (getattr(obj, var) is not None) and (~np.isnan(float(getattr(obj, var)))):
			try:
				setattr(obj, var, tools.makeInt(getattr(obj, var)))
			except:
				print("Error with input file var "+var+".  Perhaps you have invalid input values?")
				log.info("Error with input file var "+var+".  Perhaps you have invalid input values?")
	for var in floats:
		if var is not None:
			if (getattr(obj, var) is not None) and (~np.isnan(float(getattr(obj, var)))):
				try:
					setattr(obj, var, tools.makeFloat(getattr(obj, var)))
				except:
					print("Error with input file var "+var+".  Perhaps you have invalid input values?")
					log.info("Error with input file var "+var+".  Perhaps you have invalid input values?")
	for var in bools:
		try:
			setattr(obj, var, tools.makeBool(getattr(obj, var)))
		except:
			print("Error with input file var "+var+".  Perhaps you have invalid input values?")
			log.info("Error with input file var "+var+".  Perhaps you have invalid input values?")


def eich_profile(s, lq, S, s0, q0, qBG = 0, fx = 1):
	"""
	Based on the paper: T.Eich et al.,PRL 107, 215001 (2011)
	lq is heat flux width at midplane in mm
	S is the private flux region spreading in mm
	s0 is the separatrix location at Z = 0 in m
	q0 is the amplitude
	qBG is the background heat flux
	fx is the flux expansion between outer midplane and target plate
	s is in m
	return function q(s)
	
	in Eich paper: s and s0 are distances along target, mapped from midplane using flux expansion fx,
	so: s = s_midplane * fx; same for s0, with s0 the position of strikeline on target
	Here, use s_midplane directly, so set fx = 1 and identify s = s_midplane = R and s0 = Rsep
	"""
	from scipy.special import erfc
	lq *= 1e-3		# in m now
	S *= 1e-3		# in m now
	a = lq*fx
	b = 0.5*S/lq
	c = S*fx
	q = 0.5 * q0 * np.exp(b**2 - (s-s0)/a) * erfc(b - (s-s0)/c) + qBG
	return q


def readShadowFile(f, PFC):
	"""
	read shadowMask.csv file
	"""
	#f = base + self.tsFmt.format(t) + '/' + PFC.name + '/shadowMask.csv
	try:
		df = pd.read_csv(f, names=['X','Y','Z','shadowMask'], skiprows=[0])
		if len(df['shadowMask'].values) != len(PFC.centers):
			print('shadowMask file mesh is not same length as STL file mesh.')
			print('Will not assign shadowMask to mismatched mesh')
			print("File length: {:d}".format(len(df['shadowMask'].values)))
			print("PFC STL mesh length: {:d}".format(len(PFC.centers)))
			val = -1
		else:
			PFC.shadowed_mask = df['shadowMask'].values
			print("Loaded Shadow Mask from file: "+f)
			val = 0
	except:
		print("COULD NOT READ FILE: "+f)
		print("Please point HEAT to a valid file,")
		print("which should be a .csv file with (X,Y,Z,shadowMask)")
		val = -1

	return val


def gridMaker(ep, DivCode, ds = 0.0001, srange = 0.3, write = False, cwd = None, Nphi = 1, plotme = True):
	"""
	Generates the grid on the g-file limiter for field line tracing to be used in scaling the heat flux models.
	"""
	# strike lines
	d = ep.strikeLines()
	if d is None: 		
		# this means inner wall limited
		s0 = 0	# inner wall at Z = Zaxis 						!!!!!!! this needs to be computed properly !!!!!!!!!
		swall = np.arange(s0-srange, s0+srange, ds)
	else:				
		# find strike point for DivCode (this is to double check and prevent missmatches)
		if 'Rin2' in d: N = 4
		else: N = 2
		Rstr = np.zeros(N)
		Zstr = np.zeros(N)
		Sstr = np.zeros(N)
		keys = ['in','out','in2','out2']
		for i in range(N):
			Rstr[i] = d['R' + keys[i]]
			Zstr[i] = d['Z' + keys[i]]
			Sstr[i] = d['swall' + keys[i]]
		
		if 'L' in DivCode:					# Lower divertor, always 2 strike points
			Rtmp = Rstr[Zstr < 0]
			Ztmp = Zstr[Zstr < 0]
			Stmp = Sstr[Zstr < 0]
		elif 'U' in DivCode:				# Upper divertor
			Rtmp = Rstr[Zstr > 0]
			Ztmp = Zstr[Zstr > 0]
			Stmp = Sstr[Zstr > 0]
		
		if len(Rtmp) < 2: 
			raise RuntimeError('No strike points found for divertor ' + DivCode)
	
		# s0 is the strike point and s1 is the "other" strike point we don't want
		if 'I' in DivCode:
			if Rtmp[0] < Rtmp[1]: s0,s1 = Stmp[0],Stmp[1]
			else: s0,s1 = Stmp[1],Stmp[0]
		elif 'O' in DivCode:
			if Rtmp[0] < Rtmp[1]: s0,s1 = Stmp[1],Stmp[0]
			else: s0,s1 = Stmp[0],Stmp[1]

		# set swall range
		if s0 < s1:		# swall goes ccw for inner and cw for outer
			dpfr = s1 - s0
			swall = np.arange(s0 - srange, s0 + 0.4*dpfr, ds)
		else:
			dpfr = s0 - s1
			swall = np.arange(s0 - 0.4*dpfr, s0 + srange, ds)

	# get R,Z and write points file
	R,Z,nR,nZ = ep.all_points_along_wall(swall, get_normal = True)

	if write:
		if cwd is None: cwd = os.getcwd()
		with open(cwd + '/' + 'points_' + DivCode + '.dat','w') as f:
			for j in range(Nphi):
				phi = j*(360.0/Nphi)
				for i in range(len(R)):
					f.write(str(R[i]) + '\t' + str(phi) + '\t' + str(Z[i]) + '\n')

	# plot stuff
	if plotme:
		import matplotlib.pyplot as plt
		ep.plot()
		plt.plot(R,Z,'r-')
	
		bbRmin = np.round(min([R.min()-0.1, ep.g['wall'][:,0].min()-0.1]),3)
		bbRmax = np.round(max([R.max()+0.1, ep.g['wall'][:,0].max()+0.1]),3)
		bbZmin = np.round(min([Z.min()-0.1, ep.g['wall'][:,1].min()-0.1]),3)
		bbZmax = np.round(max([Z.max()+0.1, ep.g['wall'][:,1].max()+0.1]),3)
		bbLimits = str(bbRmin) + ',' + str(bbRmax) + ',' + str(bbZmin) + ',' + str(bbZmax)
		print(bbLimits)
	
		plt.plot([bbRmin,bbRmax],[bbZmin,bbZmin],'g--')
		plt.plot([bbRmax,bbRmax],[bbZmin,bbZmax],'g--')
		plt.plot([bbRmin,bbRmax],[bbZmax,bbZmax],'g--')
		plt.plot([bbRmin,bbRmin],[bbZmin,bbZmax],'g--')
	
		plt.xlim(bbRmin-0.05,bbRmax+0.05)
		plt.ylim(bbZmin-0.05,bbZmax+0.05)

	return R,Z,nR,nZ,swall


def checkScaling(file, plotme =True):
	"""
	Reads the output file for heat flux scaling and plots the results to allow for visual verification
	"""
	data = np.genfromtxt(file,comments='#')
	R = data[:,0] 
	Z = data[:,1] 
	swall = data[:,2] 
	qpar = data[:,3::].T	# transpose to be consistent with array structure inside the class 
	Ns, Nphi = qpar.shape
	qparm = qpar.mean(0)
	
	threshold = qpar.max(1).mean() + qpar.max(1).std()	# get max at each angle. outliers are > than average maximum + one standard deviation of all maxima
	idx = np.where(qpar > threshold)	
	if len(idx[0]) > 0:
		print('Filtering outliers: number = ' + str(len(idx[0])) + ', threshold = ' + str(threshold) + ', <outlier value> = ' + str(qpar[idx].mean()))
		qpar[idx] = 0
	else:
		print('Filtering outliers: None found')
	
	# plot stuff
	if plotme:
		import matplotlib.pyplot as plt
		plt.figure()
		plt.plot(swall,qparm,'k-', label = 'original')
		if len(idx[0]) > 0: plt.plot(swall,qpar.mean(0),'r-', label = 'filtered')
		plt.legend(fontsize = 14)
		plt.xlabel('S$_{wall}$ [m]')
		plt.ylabel('q$_{||}$ [a.u.]')
		
	return swall, qpar
	
	
	<|MERGE_RESOLUTION|>--- conflicted
+++ resolved
@@ -531,15 +531,12 @@
 		self.NCPUs = 100
 		self.teProfileData = None
 		self.neProfileData = None
-<<<<<<< HEAD
-		
-		
+		
+    
 	def allowed_class_vars(self):
 		"""
 		These variables are read in from the input file. The call is in engine_class.loadInputs
 		"""
-=======
->>>>>>> f6b7d74b
 		self.allowed_vars = ['Lcmin', 'lcfs', 'lqCN', 'S', 'P', 'radFrac', 'qBG', 
 				'teProfileData', 'neProfileData', 'kappa', 'model','NCPUs']
 
@@ -565,7 +562,6 @@
 				self.neProfileData = self.neProfileData.replace(' ',',')
 				self.neProfileData = np.array(literal_eval(self.neProfileData))
 		
-<<<<<<< HEAD
 		# check if data is just a float
 		try: self.teProfileData = float(self.teProfileData)
 		except: pass	# data is a file name and remains a string or None
@@ -588,14 +584,7 @@
 		"""		
 		if inputDir is None: inputDir = os.getcwd()
 		self.inputDir = inputDir
-=======
-		if inputDir is None: self.inputDir = os.getcwd()
-		else: self.inputDir = inputDir
-		if cwd is None: self.cwd = os.getcwd()
-		else: self.cwd = cwd
-		if inputFile is not None: self.read_input_file(inputFile)
-		else: self.setHFctl()	# just defaults	
->>>>>>> f6b7d74b
+
 		self.Psol = (1 - self.radFrac) * self.P
 			
 		T = self.teProfileData
@@ -670,7 +659,6 @@
 		print('neProfileData = ' + str(self.neProfileData))
 		print('model = ' + str(self.model))
 
-<<<<<<< HEAD
 		log.info('#=============================================================')
 		log.info('#                Optical HF Variables')
 		log.info('#=============================================================')
@@ -688,25 +676,7 @@
 		log.info('teProfileData = ' + str(self.teProfileData))
 		log.info('neProfileData = ' + str(self.neProfileData))
 		log.info('model = ' + str(self.model))
-		
-=======
-	def setHFctl(self, Lcmin = 0.075, lcfs = 0.97, lqCN = 5, S = 2, P = 10, radFrac = 0.0, qBG = 0, kappa = 2000):
-		"""
-		Set the specific class variables
-		"""
-		self.Lcmin = tools.makeFloat(Lcmin) 		# minimum connection length in SOL to separateout the PFR, in km
-		self.lcfs = tools.makeFloat(lcfs) 			# psi of the Last Closed Flux Surface inside the stochastic layer
-		self.lqCN = tools.makeFloat(lqCN) 		    # heat flux layer width for Eich profile, in mm
-		self.S = tools.makeFloat(S) 				# heat flux layer extension width in PFR, in mm
-		self.P = tools.makeFloat(P) 				# total power into SOL, in MW
-		self.radFrac = tools.makeFloat(radFrac)  	# fraction of radiated power
-		self.qBG = tools.makeFloat(qBG) 			# background heat flux in MW/m^2
-		self.kappa = tools.makeFloat(kappa) 		# electron heat conductivity in W/m/eV^3.5
-		self.teProfileData = None
-		self.neProfileData = None
-		self.model = None
-	
->>>>>>> f6b7d74b
+
 	
 	def updatePFCdata(self, ep, cwd):
 		"""
@@ -716,37 +686,6 @@
 		self.cwd = cwd
 		
 
-<<<<<<< HEAD
-=======
-	def setTypes(self):
-		"""
-		Set variable types for the stuff that isnt a string from the input file
-		"""
-		integers = ['NCPUs']
-		floats = ['Lcmin', 'lcfs', 'lqCN', 'S', 'P', 'radFrac', 'qBG', 'kappa']
-		bools = []
-		setAllTypes(self, integers, floats, bools)
-		
-		# data is an array or list
-		if self.teProfileData is not None:
-			if '[' in self.teProfileData:
-				from ast import literal_eval
-				self.teProfileData = self.teProfileData.replace(' ',',')
-				self.teProfileData = np.array(literal_eval(self.teProfileData))
-		if self.neProfileData is not None:
-			if '[' in self.neProfileData:
-				from ast import literal_eval
-				self.neProfileData = self.neProfileData.replace(' ',',')
-				self.neProfileData = np.array(literal_eval(self.neProfileData))
-		
-		# check if data is just a float
-		try: self.teProfileData = float(self.teProfileData)
-		except: pass	# data is a file name and remains a string or None
-		try: self.neProfileData = float(self.neProfileData)
-		except: pass	# data is a file name and remains a string or None
-			
-		
->>>>>>> f6b7d74b
 	def updateLaminarData(self, psimin, Lc):
 		"""
 		updates member variables for psimin, connection length, 
