--- conflicted
+++ resolved
@@ -113,21 +113,12 @@
         -----------------
 
         :shot: integer pulse number
-<<<<<<< HEAD
         :tmin: minimum timestep of any MHD equilibrium in simulation [s]
         :tmax: maximum timestep of any MHD equilibrium in simulation [s]
         :traceLength: number of steps to trace along magnetic field lines looking for
           intersections
         :dpinit: toroidal length of each trace step up magnetic field line [degrees]
-=======
-        :tmin: minimum timestep of any MHD equilibrium in simulation [ms]
-        :tmax: maximum timestep of any MHD equilibrium in simulation [ms]
-        :traceLength: number of steps to trace along magnetic field lines looking for
-          intersections
-        :dpinit: toroidal length of each trace step up magnetic field line [degrees]
-        :plasma3Dmask: True or False. Set to true if using a 3D magnetic equilibrium,
-          (ie M3DC1).  Set to False for axisymmetric equilibria
->>>>>>> f6b7d74b
+
         
 
         """
